from gridworld import GridWorldMDP
from qlearn import QLearner

import numpy as np
import matplotlib.pyplot as plt


if __name__ == '__main__':
    shape = (3, 4)
    goal = (0, -1)
    trap = (1, -1)
    obstacle = (1, 1)
    start = (2, 0)
    default_reward = -0.1
    goal_reward = 1
    trap_reward = -1

    reward_grid = np.zeros(shape) + default_reward
    reward_grid[goal] = goal_reward
    reward_grid[trap] = trap_reward
    reward_grid[obstacle] = 0

    terminal_mask = np.zeros_like(reward_grid, dtype=np.bool)
    terminal_mask[goal] = True
    terminal_mask[trap] = True

    obstacle_mask = np.zeros_like(reward_grid, dtype=np.bool)
    obstacle_mask[1, 1] = True

    gw = GridWorldMDP(reward_grid=reward_grid,
                      obstacle_mask=obstacle_mask,
                      terminal_mask=terminal_mask,
                      action_probabilities=[
                          (-1, 0.1),
                          (0, 0.8),
                          (1, 0.1),
                      ],
                      no_action_probability=0.0)

    print(gw.run_value_iterations(iterations=25, discount=0.5))
    print(gw.run_policy_iterations(iterations=25, discount=0.5))
    plt.figure()
    gw.plot_policy()
    plt.show()

    ql = QLearner(num_states=(shape[0] * shape[1]),
                  num_actions=4,
                  learning_rate=0.8,
                  discount_rate=0.9,
                  random_action_prob=0.5,
                  random_action_decay_rate=0.99)

<<<<<<< HEAD
    start_state = gw.grid_coordinates_to_indices(start)
=======
    start_state = gw.grid_coordinates_to_indeces(start)
    

    first_action = ql.initialize(start_state)
>>>>>>> 195c2d28

    ql.learn(start_state, gw.generate_experience, max_iterations=10000)
    print(ql._Q)
    ql_policy = np.argmax(ql._Q, axis=1).reshape(gw.shape)
    print(ql_policy)<|MERGE_RESOLUTION|>--- conflicted
+++ resolved
@@ -50,14 +50,7 @@
                   random_action_prob=0.5,
                   random_action_decay_rate=0.99)
 
-<<<<<<< HEAD
     start_state = gw.grid_coordinates_to_indices(start)
-=======
-    start_state = gw.grid_coordinates_to_indeces(start)
-    
-
-    first_action = ql.initialize(start_state)
->>>>>>> 195c2d28
 
     ql.learn(start_state, gw.generate_experience, max_iterations=10000)
     print(ql._Q)
